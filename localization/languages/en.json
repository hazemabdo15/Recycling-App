{
  "common": {
    "redeemPoints": "Redeem Eco Points",
    "points": "Eco Points",
    "items": "Items",
    "back": "Back",
    "cancel": "Cancel",
    "confirm": "Confirm",
    "next": "Next",
    "submit": "Submit",
    "loading": "Loading...",
    "retry": "Retry",
    "error": "An error occurred",
    "save": "Save",
    "saving": "Saving...",
    "edit": "Edit",
    "delete": "Delete",
    "unknownDate": "Unknown date",
    "search": "Search",
    "filter": "Filter",
    "sort": "Sort",
    "close": "Close",
    "ok": "OK",
    "yes": "Yes",
    "no": "No",
    "and": "and",
    "or": "or",
    "skip": "Skip",
    "done": "Done",
    "continue": "Continue",
    "finish": "Finish",
    "send": "Send",
    "refresh": "Refresh",
    "update": "Update",
    "remove": "Remove",
    "add": "Add",
    "view": "View",
    "select": "Select",
    "choose": "Choose",
    "upload": "Upload",
    "download": "Download",
    "share": "Share",
    "copy": "Copy",
    "paste": "Paste",
    "clear": "Clear",
    "reset": "Reset",
    "enable": "Enable",
    "disable": "Disable",
    "show": "Show",
    "hide": "Hide",
    "open": "Open",
    "minimize": "Minimize",
    "maximize": "Maximize",
    "required": "Required",
    "optional": "Optional",
    "unavailable": "Unavailable",
    "available": "Available",
    "online": "Online",
    "offline": "Offline",
    "connected": "Connected",
    "disconnected": "Disconnected",
    "success": "Success",
    "warning": "Warning",
    "info": "Info",
    "today": "Today",
    "yesterday": "Yesterday",
    "tomorrow": "Tomorrow",
    "now": "Now",
    "later": "Later",
    "never": "Never",
    "always": "Always",
    "all": "All",
    "none": "None",
    "empty": "Empty",
    "full": "Full",
    "new": "New",
    "old": "Old",
    "recent": "Recent",
    "popular": "Popular",
    "featured": "Featured",
    "recommended": "Recommended",
    "comingSoon": "Coming Soon",
    "item": "Item",
    "tierLevel": "Tier Level",
    "recycled": "Recycled"
  },
  "app": {
    "name": {
      "customer": "EcoPickup",
      "buyer": "EcoStore"
    },
    "buyer": "Recycling App",
    "seller": "EcoPickup Seller",
    "delivery": "EcoPickup Delivery"
  },
  "auth": {
    "login": "Login",
    "logout": "Logout",
    "register": "Register",
    "email": "Email",
    "password": "Password",
    "confirmPassword": "Confirm Password",
    "forgotPassword": "Forgot Password?",
    "noAccount": "Don't have an account?",
    "haveAccount": "Already have an account?",
    "signUp": "Sign Up",
    "signIn": "Sign In",
    "createAccount": "Create Account",
    "enterEmail": "Enter your email",
    "enterPassword": "Enter your password",
    "enterName": "Enter your name",
    "fullName": "Full Name",
    "phoneNumber": "Phone Number",
    "enterPhone": "Enter your phone number",
    "verifyOTP": "Verify OTP",
    "otpSent": "OTP sent to your phone",
    "resendOTP": "Resend OTP",
    "resetPassword": "Reset Password",
    "newPassword": "New Password",
    "waitingApproval": "Waiting for Approval",
    "accountPending": "Your account is pending admin approval",
    "loginToContinue": "Login to Continue",
    "roles": {
      "customer": "Customer",
      "buyer": "Buyer",
      "delivery": "Delivery"
    },
    "roleDescriptions": {
      "customer": "Sell recyclables",
      "buyer": "Buy recyclables",
      "delivery": "Pickup & deliver"
    },
    "registerForm": {
      "title": "Create Account",
      "subtitle": "Join our eco-friendly community today",
      "roleSelection": "I am registering as:",
      "creatingAccount": "Creating Account...",
      "alreadyHaveAccount": "Already have an account?",
      "hidePassword": "Hide password",
      "showPassword": "Show password"
    }
  },
  "home": {
    "welcomeMessage": "Make every item count with recycling",
    "welcomeTitle": "Welcome to EcoPickup",
    "trendingTitle": "Trending This Week",
    "trendingSubtitle": "Most recycled items in your area",
    "quickActions": "Quick Actions",
    "schedulePickup": "Schedule Pickup",
    "browseItems": "Browse Items",
    "viewHistory": "View History",
    "earnPoints": "Earn Points",
    "recentActivity": "Recent Activity",
    "noActivity": "No recent activity",
    "callToAction": {
      "customer": "Turn your recyclables into rewards and help save our planet",
      "buyer": "Shop eco-friendly products and support sustainability"
    }
  },
  "tabs": {
    "home": "Home",
    "explore": {
      "customer": "Explore",
      "buyer": "Shop"
    },
    "cart": {
      "customer": "Pickup",
      "buyer": "Cart"
    },
    "profile": "Profile"
  },
  "profile": {
    "title": "Profile",
    "editProfile": "Edit Profile",
    "settings": "Settings",
    "help": "Help & Support",
    "about": "About",
    "logout": "Logout",
    "myOrders": "My Orders",
    "wallet": "E-Wallet",
    "achievements": "Achievements",
    "notifications": "Notifications",
    "language": "Language",
    "privacy": "Privacy Policy",
    "terms": "Terms & Conditions",
    "contact": "Contact Us",
    "feedback": "Feedback",
    "version": "Version",
    "permissionRequired": "Permission required",
    "allowPhotoAccess": "Please allow access to your photos.",
    "uploadError": "Failed to upload image",
    "profileUpdated": "Profile updated successfully",
    "editAvatar": "Edit Avatar",
    "changePassword": "Change Password",
    "darkMode": "Dark Mode",
    "deleteAccount": "Delete Account",
    "confirmDelete": "Are you sure you want to delete your account?",
    "cannotUndo": "This action cannot be undone."
  },
  "cart": {
    "title": {
      "customer": "🛒 Your Pickup Cart",
      "buyer": "🛒 Your Shopping Cart"
    },
    "subtitle": {
      "customer": "items ready for pickup",
      "buyer": "items in your cart"
    },
    "empty": {
      "customer": "Add recyclable items to get started",
      "buyer": "Add items to your cart"
    },
    "emptySubtitle": {
      "customer": "Schedule your pickup and earn rewards!",
      "buyer": "Browse items and place your order!"
    },
    "addTo": {
      "customer": "to pickup",
      "buyer": "to cart"
    },
    "findItemsButton": {
      "customer": "Find Recyclables",
      "buyer": "Browse Products"
    },
    "items": "items",
    "total": "Total",
    "checkout": {
      "customer": "Request Pickup",
      "buyer": "Checkout"
    },
    "removeItem": "Remove Item",
    "updateQuantity": "Update Quantity",
    "quantity": "Quantity",
    "subtotal": "Subtotal",
    "tax": "Tax",
    "delivery": "Delivery",
    "grandTotal": "Grand Total",
    "confirmOrder": "Confirm Order",
    "totalAmount": "Total Amount",
    "placeOrder": "Place Order",
    "loadingError": "Unable to load item details",
    "loadingErrorMessage": "There was a problem fetching item data. Please try again later.",
    "noItems": "No items yet"
  },
  "explore": {
    "title": {
      "customer": "🔍 What Can You Recycle?",
      "buyer": "🛒 Browse Products"
    },
    "subtitle": {
      "customer": "Browse materials and find what you can recycle at home",
      "buyer": "Discover eco-friendly products for sustainable living"
    },
    "searchPlaceholder": {
      "customer": "Search recyclable materials...",
      "buyer": "Search products..."
    },
    "categories": "Categories",
    "popular": "Popular",
    "recent": "Recent",
    "noResults": "No results found",
    "filterBy": "Filter by",
    "sortBy": "Sort by",
    "priceRange": "Price Range",
    "location": "Location",
    "condition": "Condition",
    "items": "items",
    "found": "found"
  },
  "pickup": {
    "title": "Schedule Pickup",
    "selectDate": "Select Date",
    "selectTime": "Select Time",
    "address": "Pickup Address",
    "notes": "Additional Notes",
    "confirmPickup": "Confirm Pickup",
    "pickupScheduled": "Pickup Scheduled",
    "pickupHistory": "Pickup History",
    "cancelPickup": "Cancel Pickup",
    "reschedulePickup": "Reschedule Pickup",
    "label": {
      "customer": "Pickup",
      "buyer": "Cart"
    },
    "request": {
      "customer": "Request Pickup",
      "buyer": "Place Order"
    },
    "reviewPhase": {
      "title": "Review Your Order",
      "deliveryTo": "Delivery to",
      "noAddress": "No address selected",
      "loadingItems": "Loading items...",
      "unavailableItems": "Some items may be unavailable",
      "unavailableMessage": "These items might have been removed from the catalog. You can still proceed with your order.",
      "itemsInCart": "Items in your cart",
      "paymentMethod": "Payment Method",
      "cashOnDelivery": "Cash on Delivery",
      "cashDescription": "Pay when your order is delivered",
      "creditCard": "Credit Card",
      "cardDescription": "Pay securely online with your card",
      "orderSummary": "Order Summary",
      "totalItems": "Total Items:",
      "totalPoints": "Total Points:",
      "itemsSubtotal": "Items Subtotal:",
      "totalValue": "Total Value:",
      "deliveryFee": "Delivery Fee:",
      "backToAddress": "Back to Address",
      "confirmOrder": "Confirm Order",
      "creatingOrder": "Creating Order...",
      "processing": "Processing...",
      "payAndConfirm": "Pay & Confirm Order",
      "selectPaymentMethod": "Select Payment Method",
      "unavailable": "Unavailable",
      "points": "pts",
      "addAddress": "Add New Address",
      "editAddress": "Edit Address",
      "selectCity": "Select your city *",
      "selectCityLabel": "-- Select your city --",
      "selectArea": "Select your area *",
      "streetAddress": "Street Address *",
      "landmark": "Nearest Landmark (optional)",
      "building": "Building Number/Name",
      "floor": "Floor Number",
      "apartment": "Apartment Number",
      "notes": "Additional Note"
    },
    "addressPhase": {
      "deleteAddress": "Delete Address",
      "deleteMessage": "Are you sure you want to delete this address?"
    }
  },
  "settings": {
    "language": "Language",
    "english": "English",
    "arabic": "العربية",
    "changeLanguage": "Change Language",
    "appearance": "Appearance",
    "notifications": "Notifications",
    "privacy": "Privacy",
    "security": "Security",
    "account": "Account",
    "general": "General",
    "theme": "Theme",
    "lightMode": "Light Mode",
    "darkMode": "Dark Mode",
    "systemDefault": "System Default"
  },
  "notifications": {
    "title": "Notifications",
    "subtitle": "Stay updated with your recycling activities",
    "unreadNotificationSingular": "{{count}} unread notification",
    "unreadNotificationPlural": "{{count}} unread notifications",
    "markAllRead": "Mark All as Read",
    "markAll": "Mark All",
    "markAllConfirm": "Mark {{count}} notifications as read?",
    "deleteTitle": "Delete Notification",
    "deleteConfirm": "Are you sure you want to delete this notification?",
    "noUnread": "No unread notifications",
    "noNotifications": "No notifications",
    "newOrder": "New Order",
    "orderUpdate": "Order Update",
    "pickup": "Pickup",
    "payment": "Payment",
    "general": "General",
    "settings": "Notification Settings",
    "push": "Push Notifications",
    "email": "Email Notifications",
    "sms": "SMS Notifications"
  },
  "orders": {
    "title": "Orders",
    "history": "Order History",
    "pending": "Pending",
    "confirmed": "Confirmed",
    "inProgress": "In Progress",
    "completed": "Completed",
    "cancelled": "Cancelled",
    "orderDetails": "Order Details",
    "trackOrder": "Track Order",
    "reorder": "Reorder",
    "cancelOrder": "Cancel Order",
    "orderNumber": "Order Number",
    "orderDate": "Order Date",
    "deliveryDate": "Delivery Date",
    "status": "Status",
    "confirmation": {
      "customer": "Pickup Request Confirmed!",
      "buyer": "Order Confirmed!",
      "trackingNumber": "Tracking Number",
      "loading": "Loading...",
      "status": "Status",
      "pending": "Pending",
      "estimatedTime": "Within 24-48 hours",
      "orderSummary": "Order Summary",
      "items": "Items",
      "totalPoints": "Total Points",
      "itemsSubtotal": "Items Subtotal",
      "totalValue": "Total Value",
      "deliveryFee": "Delivery Fee",
      "whatNext": "What happens next?",
      "steps": {
        "review": "Our team will review your request",
        "contact": "We'll contact you to schedule pickup",
        "collect": "Collect your recyclables and earn rewards"
      },
      "done": "Done"
    },
    "statusMessage": {
      "customer": "Your request has been sent. We will contact you soon for pickup scheduling.",
      "buyer": "Your order has been placed successfully. We will process it soon."
    },
    "trackingInfo": {
      "customer": "Tracking Information",
      "buyer": "Order Information"
    },
    "estimatedTime": {
      "customer": "Estimated Pickup",
      "buyer": "Estimated Delivery"
    },
    "orderCard": {
      "deliveryInfo": "Delivery Info",
      "scheduledPickup": "Scheduled Pickup",
      "deliveryAddress": "Delivery Address",
      "orderDate": "Order Date",
      "viewDetails": "View Details",
      "collect": "Collect",
      "deliver": "Deliver",
      "collected": "Collected",
      "delivered": "Delivered"
    }
  },
  "orderDetails": {
    "title": "Order Details",
    "orderSummary": "Order Summary",
    "orderId": "Order ID",
    "status": "Status",
    "created": "Created",
    "completed": "Completed",
    "customerInformation": "Customer Information",
    "deliveryAddress": "Delivery Address",
    "landmark": "Landmark",
    "items": "Items",
    "courierInformation": "Courier Information",
    "name": "Name",
    "email": "Email",
    "phone": "Phone",
    "additionalInformation": "Additional Information",
    "deliveryFee": "Delivery Fee",
    "totalAmount": "Total Amount",
    "pointsPer": "points per",
    "free": "Free",
    "unavailable": "N/A"
  },
  "wallet": {
    "title": "E-Wallet",
    "balance": "Balance",
    "points": "Points",
    "transactions": "Transactions",
    "addFunds": "Add Funds",
    "withdraw": "Withdraw",
    "transfer": "Transfer",
    "history": "History",
    "earnMore": "Earn More Points",
    "redeem": "Redeem",
    "redeemHistory": "Redeem History",
    "pointsEarned": "Points Earned",
    "pointsSpent": "Points Spent"
  },
  "help": {
    "title": "Help & Support",
    "subtitle": "How can we help you today?",
    "faq": "Frequently Asked Questions",
    "contact": "Contact Support",
    "chat": "Live Chat",
    "email": "Email Support",
    "phone": "Phone Support",
    "feedback": "Send Feedback",
    "reportIssue": "Report an Issue",
    "howItWorks": "How it Works",
    "guidelines": "Guidelines",
    "searchHelp": "Search help topics...",
    "popular": "Popular Topics",
    "recent": "Recent Updates"
  },
  "errors": {
    "networkError": "Network connection error",
    "serverError": "Server error occurred",
    "invalidCredentials": "Invalid email or password",
    "emailRequired": "Email is required",
    "passwordRequired": "Password is required",
    "passwordTooShort": "Password must be at least 6 characters",
    "emailInvalid": "Please enter a valid email",
    "phoneRequired": "Phone number is required",
    "nameRequired": "Name is required",
    "addressRequired": "Address is required",
    "tryAgain": "Please try again",
    "somethingWrong": "Something went wrong"
  },
  "success": {
    "loginSuccess": "Login successful",
    "registerSuccess": "Registration successful",
    "profileUpdated": "Profile updated successfully",
    "orderPlaced": "Order placed successfully",
    "pickupScheduled": "Pickup scheduled successfully",
    "paymentSuccess": "Payment completed successfully",
    "feedbackSent": "Feedback sent successfully",
    "passwordReset": "Password reset successfully"
  },
  "categories": {
    "subtitle": "Explore and manage your {{categoryName}} items",
    "all": "All Categories",
    "itemCard": {
      "outOfStock": "OUT OF STOCK",
      "stock": "Stock"
    },
    "errors": {
      "notEnoughStock": "Not enough quantity in stock to add this item.",
      "cannotAddMore": "You cannot add more. Only {{quantity}} in stock."
    },
    "paper": {
      "name": "paper",
      "description": "eng"
    },
    "plastic": {
      "name": "plastic",
      "description": "variety of plastic items"
    },
    "e-wasted": {
      "name": "E-Wasted",
      "description": "e wasted items"
    },
    "spare-parts": {
      "name": "Spare Parts",
      "description": "Variety of Spare Parts"
    },
    "metals": {
      "name": "Metals",
      "description": "variety of metals"
    },
    "home-appliances": {
      "name": "Home Appliances",
      "description": "variety of home appliances"
    },
    "antiques": {
      "name": "antiques",
      "description": "All your valuable anitques"
    }
  },
  "items": {
    "paper": {
      "shredded-paper": "shredded-paper",
      "books": "books",
      "news-paper": "news papers"
    },
    "e-wasted": {
      "router": "router",
      "mobile": "mobile",
      "laptop": "laptop",
      "receiver": "receiver",
      "powerbank": "power bank"
    },
    "spare-parts": {
      "car-battery": "car battery"
    },
    "metals": {
      "cooking-pan": "cooking pan",
      "hammer": "hammer",
      "tea-pot": "tea pot"
    },
    "plastic": {
      "acrylic": "acrylic",
      "solid-plastic": "solid plastic",
      "water-colman": "water colman",
      "plastic-barrel": "plastic barrel"
    },
    "home-appliances": {
      "fan": "fan"
    },
    "antiques": {
      "typewriter": "Typewriter"
    }
  },
  "delivery": {
    "title": "Delivery",
    "address": "Delivery Address",
    "time": "Delivery Time",
    "instructions": "Delivery Instructions",
    "fee": "Delivery Fee",
    "free": "Free Delivery",
    "express": "Express Delivery",
    "standard": "Standard Delivery",
    "scheduled": "Scheduled Delivery",
    "complete_delivery": "Complete Delivery",
    "photo_required": "Photo Required",
    "photo_required_message": "Please take a delivery proof photo",
    "notes_required": "Notes Required",
    "notes_required_message": "Please add notes about the quantity changes",
    "quantities_required": "Quantities Required",
    "quantities_required_message": "Please enter actual quantities for all items",
    "weight_required": "Weight Required",
    "weight_required_message": "Please enter the estimated weight",
    "delivery_completed": "Delivery Completed",
    "delivery_completed_message": "Your delivery has been successfully completed.",
    "failed_to_complete": "Failed to complete order. Please try again.",
    "verify_quantities": "Verify Quantities",
    "original": "Original",
    "actual": "Actual",
    "difference": "Diff",
    "reason_for_changes": "Reason for Changes",
    "explain_quantity_differences": "Explain quantity differences...",
    "estimated_weight_required": "Estimated Weight (kg) *",
    "estimated_weight": "Estimated Weight",
    "weight_placeholder": "e.g. 2.5",
    "order_weight": "Order weight",
    "mark_as_collected": "Mark as Collected",
    "mark_as_delivered": "Mark as Delivered"
  },
  "voice": {
    "listening": "I'm Listening...",
    "processing": "Processing...",
    "speak": "Speak now",
    "tryAgain": "Please try speaking again",
    "notUnderstood": "Sorry, I didn't understand that",
    "voiceDisabled": "Voice feature is disabled",
    "enableVoice": "Enable voice",
    "aiResults": "AI results",
    "suggestion": "Suggestion",
    "recommendations": "Recommendations",
    "title": "How can I help you today?",
    "subtitle": "Try saying something like...",
    "example1": "I have 5 kg of shredded paper",
    "example2": "I have 2 kg of plastic bottles",
    "example3": "A glass jar and plastic bottles",
    "example4": "Tin cans and aluminum",
    "recording": "Tap to record",
    "stopRecording": "Stop recording",
    "send": "Send to AI"
  },
  "chat": {
    "title": "Chat",
    "message": "Message",
    "sendMessage": "Send Message",
    "typing": "Typing...",
    "online": "Online",
    "offline": "Offline",
    "lastSeen": "Last seen",
    "newMessage": "New Message",
    "noMessages": "No messages yet",
    "startConversation": "Start a conversation",
    "support": "Support Chat",
    "customerService": "Customer Service"
  },
  "forms": {
    "required": "This field is required",
    "invalid": "Invalid format",
    "tooShort": "Too short",
    "tooLong": "Too long",
    "passwordMismatch": "Passwords don't match",
    "invalidEmail": "Please enter a valid email",
    "invalidPhone": "Please enter a valid phone number",
    "selectOption": "Please select an option",
    "fillAllFields": "Please fill all required fields",
    "termsAccept": "Please accept the terms and conditions",
    "privacyAccept": "Please accept the privacy policy",
    "ageConfirm": "You must be 18 or older"
  },
  "status": {
    "pending": "Pending",
    "approved": "Approved",
    "rejected": "Rejected",
    "processing": "Processing",
    "completed": "Completed",
    "cancelled": "Cancelled",
    "expired": "Expired",
    "active": "Active",
    "inactive": "Inactive",
    "draft": "Draft",
    "published": "Published",
    "archived": "Archived",
    "scheduled": "Scheduled",
    "inProgress": "In Progress",
    "onHold": "On Hold",
    "review": "Under Review",
    "confirmed": "Confirmed",
    "delivered": "Delivered",
    "shipped": "Shipped",
    "returned": "Returned",
    "refunded": "Refunded"
  },
  "time": {
    "minute": "minute",
    "minutes": "minutes",
    "hour": "hour",
    "hours": "hours",
    "day": "day",
    "days": "days",
    "week": "week",
    "weeks": "weeks",
    "month": "month",
    "months": "months",
    "year": "year",
    "years": "years",
    "ago": "ago",
    "from": "from",
    "to": "to",
    "at": "at",
    "on": "on",
    "in": "in",
    "morning": "Morning",
    "afternoon": "Afternoon",
    "evening": "Evening",
    "night": "Night",
    "dawn": "Dawn",
    "dusk": "Dusk",
    "midnight": "Midnight",
    "noon": "Noon"
  },
  "quickActions": {
    "title": "Quick Actions",
    "schedulePickup": "Schedule Pickup",
    "findItems": "Find Items",
    "scanBarcode": "Scan Barcode",
    "takePhoto": "Take Photo",
    "viewMap": "View Map",
    "callSupport": "Call Support",
    "checkRewards": "Check Rewards",
    "trackOrder": "Track Order",
    "makePayment": "Make Payment",
    "rateService": "Rate Service",
    "shareApp": "Share App",
    "inviteFriend": "Invite Friend"
  },
  "modals": {
    "confirmation": "Confirmation",
    "information": "Information",
    "warning": "Warning",
    "error": "Error",
    "success": "Success",
    "pleaseWait": "Please wait...",
    "areYouSure": "Are you sure?",
    "thisAction": "This action",
    "cannotBeUndone": "cannot be undone",
    "proceedAnyway": "Proceed anyway?",
    "unsavedChanges": "You have unsaved changes",
    "discardChanges": "Discard changes?",
    "saveChanges": "Save changes?",
    "exitWithoutSaving": "Exit without saving?"
  },
  "contact": {
    "title": "Contact Us",
    "call": "Call Us",
    "address": "Address",
    "phone": "Phone",
    "email": "Email",
    "website": "Website",
    "socialMedia": "Social Media",
    "businessHours": "Business Hours",
    "location": "Location",
    "directions": "Get Directions",
    "callNow": "Call Now",
    "sendEmail": "Send Email",
    "visitWebsite": "Visit Website",
    "followUs": "Follow Us"
  },
  "about": {
    "title": "About Us",
    "version": "Version",
    "buildNumber": "Build Number",
    "developer": "Developer",
    "company": "Company",
    "description": "Description",
    "mission": "Mission",
    "vision": "Vision",
    "values": "Values",
    "team": "Team",
    "history": "History",
    "news": "News",
    "updates": "Updates",
    "changelog": "Changelog",
    "legal": "Legal",
    "privacy": "Privacy",
    "terms": "Terms",
    "licenses": "Licenses",
    "acknowledgments": "Acknowledgments"
  },
  "faq": {
    "title": "Frequently Asked Questions",
    "question": "Question",
    "answer": "Answer",
    "category": "Category",
    "helpful": "Was this helpful?",
    "yes": "Yes",
    "no": "No",
    "searchFAQ": "Search FAQ",
    "noResults": "No results found",
    "generalQuestions": "General Questions",
    "accountQuestions": "Account Questions",
    "orderQuestions": "Order Questions",
    "paymentQuestions": "Payment Questions",
    "technicalQuestions": "Technical Questions",
    "otherQuestions": "Other Questions"
  },
  "feedback": {
    "title": "Feedback",
    "rating": "Rating",
    "comment": "Comment",
    "optional": "Optional",
    "tellUs": "Tell us about your experience",
    "excellent": "Excellent",
    "good": "Good",
    "average": "Average",
    "poor": "Poor",
    "terrible": "Terrible",
    "wouldRecommend": "Would you recommend this app?",
    "improvements": "What can we improve?",
    "thankYou": "Thank you for your feedback!",
    "submitted": "Feedback submitted successfully",
    "failed": "Failed to submit feedback",
    "placeholder": "Let us know your thoughts...",
    "submit": "Submit",
    "submitting": "Submitting...",
    "alerts": {
      "empty": "Please enter your feedback.",
      "success": "Thank you for your feedback!",
      "error": "Failed to submit feedback."
    }
  },
  "earnPointsCard": {
    "title": "Did You Know?",
    "fact_0": "Recycling one aluminum can saves enough energy to run a TV for 3 hours!",
    "fact_1": "Plastic bottles can take up to 450 years to decompose in a landfill.",
    "fact_2": "Turning off the tap while brushing your teeth can save up to 8 gallons of water a day.",
    "fact_3": "Every ton of recycled paper saves 17 trees.",
    "fact_4": "Composting food scraps reduces landfill waste and creates nutrient-rich soil.",
    "fact_5": "LED bulbs use at least 75% less energy than traditional incandescent lighting.",
    "fact_6": "One mature tree can absorb carbon dioxide at a rate of 48 pounds per year.",
    "fact_7": "Glass can be recycled endlessly without loss in quality or purity.",
    "fact_8": "Producing new plastic from recycled material uses two-thirds less energy than making it from raw materials.",
    "fact_9": "Earthworms improve soil health and help plants grow!",
    "fact_10": "Recycling one ton of plastic saves the equivalent of 1,000–2,000 gallons of gasoline.",
    "fact_11": "A single drip per second from a leaky faucet wastes over 3,000 gallons of water per year.",
    "fact_12": "The average person generates over 4 pounds of trash every day.",
    "fact_13": "Recycling a stack of newspapers just 3 feet high saves one tree.",
    "fact_14": "Bamboo is one of the fastest-growing plants and is a sustainable alternative to wood.",
    "fact_15": "Up to 80% of what Americans throw away is recyclable, yet the recycling rate is only about 30%.",
    "fact_16": "If every American recycled just one-tenth of their newspapers, we could save about 25 million trees each year.",
    "fact_17": "It takes 500,000 trees to produce the Sunday newspapers each week in the U.S.",
    "fact_18": "Recycling one glass bottle saves enough energy to power a computer for 30 minutes.",
    "fact_19": "Aluminum is 100% recyclable and can be recycled indefinitely without losing quality.",
    "fact_20": "The energy saved from recycling one glass bottle will power a 100-watt light bulb for 4 hours.",
    "fact_21": "Recycling cardboard only takes 75% of the energy needed to make new cardboard.",
    "fact_22": "More than 60% of the trash that ends up in the dustbin could be recycled.",
    "fact_23": "Recycling one ton of paper saves 7,000 gallons of water.",
    "fact_24": "Americans use 2,500,000 plastic bottles every hour, most of which are thrown away.",
    "fact_25": "A single recycled tin can saves enough energy to power a television for 3 hours.",
    "fact_26": "The world’s largest landfill is actually in the Pacific Ocean, known as the Great Pacific Garbage Patch.",
    "fact_27": "Recycling helps reduce greenhouse gas emissions that contribute to climate change.",
    "fact_28": "The average glass bottle takes 4,000 years to decompose if not recycled.",
    "fact_29": "Recycling one ton of aluminum saves 14,000 kWh of energy.",
    "fact_30": "Recycled paper produces 73% less air pollution than if it was made from raw materials."
  },
  "money": {
    "customer": "You'll Earn",
    "buyer": "You'll Pay"
  },
  "address": {
    "select": {
      "customer": "Select Delivery Address",
      "buyer": "Select Delivery Address"
    },
    "deliveryTo": {
      "customer": "Pickup from",
      "buyer": "Delivery to"
    }
  },
  "progressSteps": {
    "1": {
      "customer": "Pickup Address",
      "buyer": "Shipping Address"
    },
    "2": {
      "customer": "Order Review",
      "buyer": "Review & Payment"
    },
    "3": {
      "customer": "Confirmation",
      "buyer": "Order Confirmation"
    }
  },
  "categoryToastMessages": {
    "itemAdded": {
      "customer": "Added {quantity}{unit} {itemName} to pickup",
      "buyer": "Added {quantity}{unit} {itemName} to cart"
    },
    "itemRemoved": {
      "customer": "Removed {itemName} from pickup",
      "buyer": "Removed {itemName} from cart"
    },
    "itemReduced": {
      "customer": "Reduced {itemName} by {quantity}{unit}",
      "buyer": "Reduced {itemName} by {quantity}{unit}"
    },
    "addFailed": {
      "customer": "Failed to add item to pickup",
      "buyer": "Failed to add item to cart"
    },
    "updateFailed": {
      "customer": "Failed to update item quantity",
      "buyer": "Failed to update item quantity"
    }
  },
  "profileLabels": {
    "ordersTab": {
      "customer": "My Pickups",
      "buyer": "My Orders"
    },
    "incomingTab": {
      "customer": "Upcoming\nPickups",
      "buyer": "Pending\nOrders"
    },
    "completedTab": {
      "customer": "Completed\nPickups",
      "buyer": "Completed\nOrders"
    },
    "cancelledTab": {
      "customer": "Cancelled\nPickups",
      "buyer": "Cancelled\nOrders"
    },
    "noOrdersMessage": {
      "customer": "No pickups yet",
      "buyer": "No orders yet"
    },
    "startOrderingMessage": {
      "customer": "Start recycling to see your pickups here",
      "buyer": "Start shopping to see your orders here"
    }
  },
  "earnPoints": {
    "customer": "Earn points by recycling",
    "buyer": "Recycle and help the planet"
  },
  "itemsReadyFor": {
    "customer": "items ready for pickup",
    "buyer": "items ready for delivery"
  },
  "minimumOrder": {
    "message": {
      "customer": "Add {amount} EGP more to schedule pickup",
      "buyer": "Add {amount} EGP more to place order"
    },
    "button": {
      "customer": "Minimum 100 EGP Required",
      "buyer": "Minimum 100 EGP Required"
    }
  },
  "aiResults": {
    "detectedMaterials": "Detected Materials",
    "recommendedActions": "Recommended Actions",
    "environmentalImpact": "Environmental Impact",
    "close": "Close",
    "accept": "Accept",
    "analyzeAnother": "Analyze Another",
    "title": "AI Found These Items",
    "subtitle": "Review and edit your recycling items",
    "available": "available",
    "notAvailable": "not available",
    "needMinQuantity": "need{s} min quantity",
    "noItemsFound": "No items found",
    "noItemsSubtitle": "Try recording again or browse our catalog",
    "browseItems": "Browse Items",
    "addToCart": "Add to Cart",
    "fixItemsFirst": "Fix {count} Item{s} First",
    "noMaterialsFound": "No Materials Found",
    "noMaterialsExtracted": "No materials were extracted from the recording.",
    "goBack": "Go Back",
    "noAvailableMaterials": "No available materials to add to cart. Items marked in red are not yet in our database."
  },
  "permissions": {
    "camera_required": "Permission Required",
    "camera_required_message": "Camera permission is required to take photos."
  },
  "camera": {
    "failed_to_open": "Failed to open camera. Please try again.",
    "no_photo_taken": "No photo taken",
    "retake_photo": "Retake Photo",
    "take_collection_photo": "Take Collection Photo",
    "take_delivery_photo": "Take Delivery Photo"
  },
  "order": {
    "order_number": "Order #{{id}}",
    "customer": "Customer"
  },
  "dashboard": {
    "delivery_dashboard": "Delivery Dashboard"
  },
  "units": {
    "kg": "kg",
    "piece": "piece",
    "pieces": "pieces"
  },
  "menu": {
    "switch_to_arabic": "التحويل الى العربية"
  },
<<<<<<< HEAD
  "recyclingModal": {
    "yourBalance": "Your Balance",
    "vouchers": "Vouchers",
    "cashOut": "Cash Out",
    "availableVouchers": "Available Vouchers",
    "redeemed": "Redeemed",
    "notEnoughPoints": "Not enough points",
    "enterAmount": "Enter amount",
    "requiredPoints": "Required Points:",
    "remainingPoints": "Remaining Points:",
    "yourVoucher": "Your Voucher",
    "qrInstructions": "Show this QR code to the merchant to redeem",
    "cashbackRedeemed": "Cashback Redeemed!",
    "cashbackInstructions": "You will receive your cashback soon.",
    "processing": "Processing...",
    "redeemVoucher": "Redeem Voucher",
    "redeemCash": "Redeem Cash",
    "done": "Done",
    "amountLabel": "Amount to Redeem (EGP)",
    "points": "Points",
    "egp": "EGP",
    "alerts": {
      "invalidAmount": "Invalid Amount",
      "notEnoughPointsAlert": "You do not have enough points",
      "selectVoucher": "Select a voucher",
      "error": "Error",
      "couldNotDeduct": "Could not deduct points"
    }
  },
  "eWallet": {
    "title": "E-Wallet",
    "subtitle": "Manage your digital wallet",
    "balance": "Current Balance",
    "withdraw": "Withdraw",
    "transactions": "Recent Transactions",
    "noTransactions": "No transactions yet",
    "noTransactionsSub": "Your transaction history will appear here",
    "withdrawModal": {
      "title": "Withdraw Funds",
      "balance": "Available Balance",
      "amount": "Withdrawal Amount",
      "gateway": "Select Payment Gateway",
      "cancel": "Cancel",
      "confirm": "Withdraw",
      "errors": {
        "invalidAmount": "Please enter a valid withdrawal amount",
        "insufficientBalance": "You don't have enough balance for this withdrawal",
        "noGateway": "Please select a payment gateway"
      }
    },
    "transactionTypes": {
      "withdrawal": "Withdrawal",
      "cashback": "Cashback",
      "deposit": "Deposit",
      "reward": "Reward"
    },
    "transactionDescriptions": {
      "withdrawal": "Withdrawal via {{gateway}}",
      "cashback": "Cashback earned",
      "default": "Transaction via {{gateway}}",
      "fallback": "Transaction"
    }
  },
  "redeemHistory": {
    "title": "Redeem History",
    "subtitle": "All your redeemed points in one place",
    "noHistory": "No redeem history found",
    "errors": {
      "fetchFailed": "Failed to fetch latest redeem history"
    },
    "transactionTypes": {
      "voucher": "Voucher redeemed: {{name}}",
      "cashback": "Cashback for {{amount}} EGP",
      "default": "Points deducted"
    }
  },
  "faqs": {
    "title": "Frequently Asked Questions",
    "schedulePickup": {
      "question": "How do I schedule a pickup?",
      "answer": "Go to the Pickup tab and fill in your details to schedule a recycling pickup."
    },
    "earnPoints": {
      "question": "How do I earn points?",
      "answer": "Earn points by recycling items and completing challenges in the app."
    },
    "contactSupport": {
      "question": "How can I contact support?",
      "answer": "You can contact support via email, phone, or in-app chat from the Help & Support page."
    }
  },
  "quickLinks": {
    "title": "Quick Links",
    "guide": "How to Recycle Guide",
    "troubleshooting": "Troubleshooting",
    "tutorials": "Tutorials"
  },
  "achievements": {
    "title": "Achievements",
    "pleaseLogin": "Please log in to view achievements",
    "ordersCompleted": "{{count}} recycling orders completed",
    "progressTo": "Progress to {{tier}}",
    "ordersToUnlock": "{{count}} more orders to unlock",
    "allTiers": "All Tiers",
    "points": "+{{points}} points",
    "stats": {
      "kg": "kg",
      "liters": "L",
      "co2Saved": "CO₂ Saved",
      "treesPlanted": "Trees Planted",
      "waterSaved": "Water Saved",
      "kwhSaved": "kWh Saved"
    },
    "modal": {
      "benefits": "Benefits",
      "requirements": "Requirements",
      "bonusPerOrder": "+{{bonus}} points per recycling order",
      "bonusPerTier": "{{bonus}} bonus points when tier is reached",
      "requirementRange": "Complete {{range}} recycling orders",
      "requirementMin": "Complete {{count}}+ recycling orders"
    },
    "milestones": {
      "1": {
        "name": "First Recycling",
        "description": "Complete your first recycling order"
      },
      "2": {
        "name": "Eco Beginner",
        "description": "Recycle 5 times"
      },
      "3": {
        "name": "Eco Enthusiast",
        "description": "Recycle 10 times"
      },
      "4": {
        "name": "Green Champion",
        "description": "Recycle 25 times"
      },
      "5": {
        "name": "Planet Saver",
        "description": "Recycle 50 times"
      }
    }
  },
  "tiers": {
    "bronze": "Bronze",
    "silver": "Silver",
    "gold": "Gold",
    "platinum": "Platinum"
=======
  "chatModal": {
    "title": "AI Assistant",
    "subtitle": "We're here to help you",
    "inputPlaceholder": "Type your message...",
    "sendButton": "Send",
    "closeButton": "Close",
    "howToDisposeOldElectronics": "How to dispose old electronics?",
    "canRecyclePlasticBottles": "Can I recycle plastic bottles?",
    "whatAboutPizzaBoxes": "What about pizza boxes?",
    "howToDonateClothes": "How to donate clothes?",
    "areBatteriesRecyclable": "Are batteries recyclable?",
    "howToDisposeMedications": "How to dispose medications?",
    "whatToDoWithBrokenGlass": "What to do with broken glass?",
    "canRecycleFurniture": "Can I recycle furniture?"
>>>>>>> 86adcf39
  }
}<|MERGE_RESOLUTION|>--- conflicted
+++ resolved
@@ -1002,7 +1002,6 @@
   "menu": {
     "switch_to_arabic": "التحويل الى العربية"
   },
-<<<<<<< HEAD
   "recyclingModal": {
     "yourBalance": "Your Balance",
     "vouchers": "Vouchers",
@@ -1152,7 +1151,7 @@
     "silver": "Silver",
     "gold": "Gold",
     "platinum": "Platinum"
-=======
+  },
   "chatModal": {
     "title": "AI Assistant",
     "subtitle": "We're here to help you",
@@ -1167,6 +1166,6 @@
     "howToDisposeMedications": "How to dispose medications?",
     "whatToDoWithBrokenGlass": "What to do with broken glass?",
     "canRecycleFurniture": "Can I recycle furniture?"
->>>>>>> 86adcf39
+
   }
 }
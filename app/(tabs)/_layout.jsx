import { Tabs } from "expo-router";
import { TabBar } from "../../components/navigation";
const Layout = () => {
  return (
    <Tabs
      tabBar={(props) => <TabBar {...props} />}
      screenOptions={{
        headerShown: false,
      }}
    >
<<<<<<< HEAD
      <Tabs.Screen 
        name="home" 
        options={{ 
=======
      <Tabs.Screen
        name="index"
        options={{
>>>>>>> daf0064c
          title: "Home",
          headerShown: false,
        }}
      />
      <Tabs.Screen
        name="explore"
        options={{
          title: "Explore",
          headerShown: false,
        }}
      />
      <Tabs.Screen
        name="cart"
        options={{
          title: "Cart",
          headerShown: false,
        }}
      />
      <Tabs.Screen
        name="profile"
        options={{
          title: "Profile",
          headerShown: false,
        }}
      />
    </Tabs>
  );
};
export default Layout;<|MERGE_RESOLUTION|>--- conflicted
+++ resolved
@@ -8,15 +8,9 @@
         headerShown: false,
       }}
     >
-<<<<<<< HEAD
-      <Tabs.Screen 
-        name="home" 
-        options={{ 
-=======
       <Tabs.Screen
         name="index"
         options={{
->>>>>>> daf0064c
           title: "Home",
           headerShown: false,
         }}

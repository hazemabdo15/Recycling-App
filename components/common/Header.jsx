--- conflicted
+++ resolved
@@ -1,12 +1,9 @@
 import { Ionicons } from '@expo/vector-icons';
 import { StyleSheet, TouchableOpacity, View, Pressable} from 'react-native';
 import { colors } from '../../styles/theme';
-<<<<<<< HEAD
 import { useRouter } from 'expo-router';
 
 
-=======
->>>>>>> daf0064c
 const Header = () => {
     const router = useRouter();
 
